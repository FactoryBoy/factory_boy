name: Test

on:
  - push
  - pull_request

concurrency:
  group: ${{ github.workflow }}-${{ github.event.pull_request.number || github.ref }}
  cancel-in-progress: true

jobs:
  tests:
    name: Python ${{ matrix.python-version[0] }}, Database ${{ matrix.database-type }}
    runs-on: ubuntu-latest

    strategy:
      fail-fast: false
      matrix:
        python-version:
          - ["3.7", "py37"]
          - ["3.8", "py38"]
          - ["3.9", "py39"]
          - ["3.10", "py310"]
          - ["pypy-3.7", "pypy37"]
          - ["pypy-3.8", "pypy38"]
          - ["pypy-3.9", "pypy39"]
        database-type:
          - "sqlite"
          - "postgres"

    services:
      mongodb:
        image: mongo
        ports:
          - 27017:27017

      postgresdb:
        image: postgres:alpine
        ports:
          - 5432:5432
        env:
          POSTGRES_PASSWORD: password

    steps:
      - uses: actions/checkout@v2

      - name: Set up Python ${{ matrix.python-version[0] }}
        uses: actions/setup-python@v2
        with:
<<<<<<< HEAD
          python-version: ${{ matrix.python-version[0] }}
=======
          python-version: ${{ matrix.python-version }}
          cache: pip
>>>>>>> ac6da2d4

      - name: Install dependencies
        run: python -m pip install tox-gh-actions

      - name: Run tests
        run: tox
        env:
          DATABASE_TYPE: ${{ matrix.database-type }}
          RUN_COVERAGE: yes

      - name: Coverage report
        run: tox -e cov-report

      - name: 'Upload coverage'
        uses: actions/upload-artifact@v3
        with:
          name: factory_coverage_${{ matrix.python-version[1] }}_${{ matrix.database-type }}
          path: htmlcov/
          retention-days: 1<|MERGE_RESOLUTION|>--- conflicted
+++ resolved
@@ -47,12 +47,8 @@
       - name: Set up Python ${{ matrix.python-version[0] }}
         uses: actions/setup-python@v2
         with:
-<<<<<<< HEAD
           python-version: ${{ matrix.python-version[0] }}
-=======
-          python-version: ${{ matrix.python-version }}
           cache: pip
->>>>>>> ac6da2d4
 
       - name: Install dependencies
         run: python -m pip install tox-gh-actions
